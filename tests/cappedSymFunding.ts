import * as anchor from '@project-serum/anchor';
import { assert } from 'chai';

import BN from 'bn.js';

import {
	getFeedData,
	initUserAccounts,
	mockOracle,
	mockUserUSDCAccount,
	mockUSDCMint,
	setFeedPrice,
} from './testHelpers';
import {
	Admin,
	MARK_PRICE_PRECISION,
	FUNDING_PAYMENT_PRECISION,
	PEG_PRECISION,
	ClearingHouse,
	ClearingHouseUser,
	PositionDirection,
	QUOTE_PRECISION,
	AMM_RESERVE_PRECISION,
	calculateMarkPrice,
	convertToNumber,
} from '../sdk';

import { Program } from '@project-serum/anchor';

import { Keypair, PublicKey } from '@solana/web3.js';

async function updateFundingRateHelper(
	clearingHouse: ClearingHouse,
	marketIndex: BN,
	priceFeedAddress: PublicKey,
	prices: Array<number>
) {
	for (let i = 0; i < prices.length; i++) {
		await new Promise((r) => setTimeout(r, 1000)); // wait 1 second

		const newprice = prices[i];
		await setFeedPrice(anchor.workspace.Pyth, newprice, priceFeedAddress);

		const marketsAccount0 = clearingHouse.getMarketsAccount();
		const marketData0 = marketsAccount0.markets[marketIndex.toNumber()];
		const ammAccountState0 = marketData0.amm;
		const oraclePx0 = await getFeedData(
			anchor.workspace.Pyth,
			ammAccountState0.oracle
		);

		const priceSpread0 =
			convertToNumber(ammAccountState0.lastMarkPriceTwap) - oraclePx0.twap;
		const frontEndFundingCalc0 = priceSpread0 / oraclePx0.twap / (24 * 3600);

		console.log(
			'funding rate frontend calc0:',
			frontEndFundingCalc0,
			'markTwap0:',
			ammAccountState0.lastMarkPriceTwap.toNumber() /
				MARK_PRICE_PRECISION.toNumber(),
			'markTwap0:',
			ammAccountState0.lastMarkPriceTwap.toNumber(),
			'oracleTwap0:',
			oraclePx0.twap,
			'priceSpread',
			priceSpread0
		);

		const cumulativeFundingRateLongOld =
			ammAccountState0.cumulativeFundingRateLong;
		const cumulativeFundingRateShortOld =
			ammAccountState0.cumulativeFundingRateShort;

		const _tx = await clearingHouse.updateFundingRate(
			priceFeedAddress,
			marketIndex
		);

		const CONVERSION_SCALE =
			FUNDING_PAYMENT_PRECISION.mul(MARK_PRICE_PRECISION);

		const marketsAccount = clearingHouse.getMarketsAccount();
		const marketData = marketsAccount.markets[marketIndex.toNumber()];
		const ammAccountState = marketData.amm;
		const peroidicity = marketData.amm.fundingPeriod;

		const lastFundingRate = convertToNumber(
			ammAccountState.lastFundingRate,
			CONVERSION_SCALE
		);

		console.log('last funding rate:', lastFundingRate);
		console.log(
			'cumfunding rate long',
			convertToNumber(
				ammAccountState.cumulativeFundingRateLong,
				CONVERSION_SCALE
			),
			'cumfunding rate short',
			convertToNumber(
				ammAccountState.cumulativeFundingRateShort,
				CONVERSION_SCALE
			)
		);

		const lastFundingLong = ammAccountState.cumulativeFundingRateLong
			.sub(cumulativeFundingRateLongOld)
			.abs();
		const lastFundingShort = ammAccountState.cumulativeFundingRateShort
			.sub(cumulativeFundingRateShortOld)
			.abs();

		assert(ammAccountState.lastFundingRate.abs().gte(lastFundingLong.abs()));
		console.log(
			convertToNumber(ammAccountState.lastFundingRate.abs()),
			'>',
			convertToNumber(lastFundingShort.abs())
		);
		assert(ammAccountState.lastFundingRate.abs().gte(lastFundingShort.abs()));

		const oraclePx = await getFeedData(
			anchor.workspace.Pyth,
			ammAccountState.oracle
		);

		await new Promise((r) => setTimeout(r, 1000)); // wait 1 second

		const priceSpread =
			ammAccountState.lastMarkPriceTwap.toNumber() /
				MARK_PRICE_PRECISION.toNumber() -
			oraclePx.twap;
		const frontEndFundingCalc =
			priceSpread / ((24 * 3600) / Math.max(1, peroidicity.toNumber()));

		console.log(
			'funding rate frontend calc:',
			frontEndFundingCalc,
			'markTwap:',
			ammAccountState.lastMarkPriceTwap.toNumber() /
				MARK_PRICE_PRECISION.toNumber(),
			'markTwap:',
			ammAccountState.lastMarkPriceTwap.toNumber(),
			'oracleTwap:',
			oraclePx.twap,
			'priceSpread:',
			priceSpread
		);
		const s = new Date(ammAccountState.lastMarkPriceTwapTs.toNumber() * 1000);
		const sdate = s.toLocaleDateString('en-US');
		const stime = s.toLocaleTimeString('en-US');

		console.log('funding rate timestamp:', sdate, stime);

		// assert(Math.abs(frontEndFundingCalc - lastFundingRate) < 9e-6);
	}
}

async function cappedSymFundingScenario(
	clearingHouse: Admin,
	userAccount: ClearingHouseUser,
	clearingHouse2: ClearingHouse,
	userAccount2: ClearingHouseUser,
	marketIndex: BN,
	kSqrt: BN,
	priceAction: Array<number>,
	longShortSizes: Array<number>
) {
	const priceFeedAddress = await mockOracle(priceAction[0], -10);
	const periodicity = new BN(0);

	await clearingHouse.initializeMarket(
		marketIndex,
		priceFeedAddress,
		kSqrt,
		kSqrt,
		periodicity,
		new BN(priceAction[0] * PEG_PRECISION.toNumber())
	);

	console.log(
		'PRICE',
		convertToNumber(calculateMarkPrice(clearingHouse.getMarket(marketIndex)))
	);
	await clearingHouse.updateFundingPaused(true);

<<<<<<< HEAD
	console.log("market index", marketIndex.toNumber());
=======
>>>>>>> 1e1ed811
	if (longShortSizes[0] !== 0) {
		await clearingHouse.openPosition(
			PositionDirection.LONG,
			QUOTE_PRECISION.mul(new BN(longShortSizes[0])),
			marketIndex
		);
	}

	console.log('clearingHouse2.openPosition');
	// try{
<<<<<<< HEAD
	console.log("market index", marketIndex.toNumber());
=======
>>>>>>> 1e1ed811
	if (longShortSizes[1] !== 0) {
		await clearingHouse2.openPosition(
			PositionDirection.SHORT,
			QUOTE_PRECISION.mul(new BN(longShortSizes[1])),
			marketIndex
		);
	}
	console.log(longShortSizes[0], longShortSizes[1]);
	if (longShortSizes[0] != 0) {
		assert(!userAccount.getTotalPositionValue().eq(new BN(0)));
	} else {
		assert(userAccount.getTotalPositionValue().eq(new BN(0)));
	}
	if (longShortSizes[1] != 0) {
		assert(!userAccount2.getTotalPositionValue().eq(new BN(0)));
	} else {
		assert(userAccount2.getTotalPositionValue().eq(new BN(0)));
	}

	// } catch(e){
	// }
	console.log('clearingHouse.getMarketsAccount');

	const market = await clearingHouse.getMarketsAccount().markets[
		marketIndex.toNumber()
	];

	await clearingHouse.updateFundingPaused(false);

	console.log('priceAction update', priceAction, priceAction.slice(1));
	await updateFundingRateHelper(
		clearingHouse,
		marketIndex,
		market.amm.oracle,
		priceAction.slice(1)
	);

	const marketNew = await clearingHouse.getMarketsAccount().markets[
		marketIndex.toNumber()
	];

	const fundingRateLong = marketNew.amm.cumulativeFundingRateLong; //.sub(prevFRL);
	const fundingRateShort = marketNew.amm.cumulativeFundingRateShort; //.sub(prevFRS);

	console.log(
		'fundingRateLong',
		convertToNumber(
			fundingRateLong,
			MARK_PRICE_PRECISION.mul(FUNDING_PAYMENT_PRECISION)
		),
		'fundingRateShort',
		convertToNumber(
			fundingRateShort,
			MARK_PRICE_PRECISION.mul(FUNDING_PAYMENT_PRECISION)
		)
	);
	console.log(
		'baseAssetAmountLong',
		convertToNumber(marketNew.baseAssetAmountLong, AMM_RESERVE_PRECISION),
		'baseAssetAmountShort',
		convertToNumber(marketNew.baseAssetAmountShort, AMM_RESERVE_PRECISION),
		'totalFee',
		convertToNumber(marketNew.amm.totalFee, QUOTE_PRECISION),
		'totalFeeMinusDistributions',
		convertToNumber(marketNew.amm.totalFeeMinusDistributions, QUOTE_PRECISION)
	);

	const fundingPnLForLongs = marketNew.baseAssetAmountLong
		.mul(fundingRateLong)
		.mul(new BN(-1));
	const fundingPnLForShorts = marketNew.baseAssetAmountShort
		.mul(fundingRateShort)
		.mul(new BN(-1));

	const precisionFundingPay = AMM_RESERVE_PRECISION;
	console.log(
		'fundingPnLForLongs',
		convertToNumber(
			fundingPnLForLongs.div(
				MARK_PRICE_PRECISION.mul(FUNDING_PAYMENT_PRECISION)
			),
			precisionFundingPay
		),
		'fundingPnLForShorts',
		convertToNumber(
			fundingPnLForShorts.div(
				MARK_PRICE_PRECISION.mul(FUNDING_PAYMENT_PRECISION)
			),
			precisionFundingPay
		)
	);

	// more dollars long than short
	assert(!fundingRateLong.eq(new BN(0)));
	assert(!fundingRateShort.eq(new BN(0)));

	assert(fundingRateShort.lte(fundingRateLong));
	if (longShortSizes[0] !== 0) {
		await clearingHouse.closePosition(marketIndex);
	}
	if (longShortSizes[1] !== 0) {
		await clearingHouse2.closePosition(marketIndex);
	}

	return [
		fundingRateLong,
		fundingRateShort,
		fundingPnLForLongs,
		fundingPnLForShorts,
		marketNew.amm.totalFee,
		marketNew.amm.totalFeeMinusDistributions,
	];
}

describe('capped funding', () => {
	const provider = anchor.Provider.local();
	const connection = provider.connection;

	anchor.setProvider(provider);

	const chProgram = anchor.workspace.ClearingHouse as Program;

	let clearingHouse: Admin;
	let clearingHouse2: ClearingHouse;

	let usdcMint: Keypair;
	let userUSDCAccount: Keypair;

	const ammInitialBaseAssetAmount = new anchor.BN(5 * 10 ** 13).mul(
		MARK_PRICE_PRECISION
	);

	const usdcAmount = new BN(10000 * 10 ** 6);

	let userAccount: ClearingHouseUser;
	let userAccount2: ClearingHouseUser;

	let rollingMarketNum = 0;
	before(async () => {
		usdcMint = await mockUSDCMint(provider);
		userUSDCAccount = await mockUserUSDCAccount(usdcMint, usdcAmount, provider);

		clearingHouse = Admin.from(
			connection,
			provider.wallet,
			chProgram.programId
		);

		await clearingHouse.initialize(usdcMint.publicKey, true);
		await clearingHouse.subscribe();

		await clearingHouse.initializeUserAccount();
		userAccount = ClearingHouseUser.from(
			clearingHouse,
			provider.wallet.publicKey
		);
		await userAccount.subscribe();

		await clearingHouse.depositCollateral(
			usdcAmount,
			userUSDCAccount.publicKey
		);

		// create <NUM_USERS> users with 10k that collectively do <NUM_EVENTS> actions
		const [_userUSDCAccounts, _user_keys, clearingHouses, userAccountInfos] =
			await initUserAccounts(1, usdcMint, usdcAmount, provider);

		clearingHouse2 = clearingHouses[0];
		userAccount2 = userAccountInfos[0];

		// await clearingHouse.depositCollateral(
		// 	await userAccount2.getUserAccountPublicKey(),
		// 	usdcAmount,
		// 	userUSDCAccounts[1].publicKey
		// );
	});

	after(async () => {
		await clearingHouse.unsubscribe();
		await userAccount.unsubscribe();

		await clearingHouse2.unsubscribe();
		await userAccount2.unsubscribe();
	});

	it('capped sym funding: ($1 long, $200 short, oracle < mark)', async () => {
		const marketIndex = new BN(rollingMarketNum);
		rollingMarketNum += 1;
		const [
			fundingRateLong,
			fundingRateShort,
			fundingPnLForLongs,
			fundingPnLForShorts,
			totalFee,
			cumulativeFee,
		] = await cappedSymFundingScenario(
			clearingHouse,
			userAccount,
			clearingHouse2,
			userAccount2,
			marketIndex,
			ammInitialBaseAssetAmount,
			[40, 36.5],
			[1, 200]
		);

		assert(fundingRateLong.abs().gt(fundingRateShort.abs()));
		assert(fundingRateLong.gt(new BN(0)));
		assert(fundingRateShort.gt(new BN(0)));

		assert(fundingPnLForLongs.abs().lt(fundingPnLForShorts.abs()));

		const feeAlloced =
			convertToNumber(totalFee, QUOTE_PRECISION) -
			convertToNumber(cumulativeFee, QUOTE_PRECISION);

		const precisionFundingPay = AMM_RESERVE_PRECISION;
		const fundingPnLForLongsNum = convertToNumber(
			fundingPnLForLongs.div(
				MARK_PRICE_PRECISION.mul(FUNDING_PAYMENT_PRECISION)
			),
			precisionFundingPay
		);
		const fundingPnLForShortsNum = convertToNumber(
			fundingPnLForShorts.div(
				MARK_PRICE_PRECISION.mul(FUNDING_PAYMENT_PRECISION)
			),
			precisionFundingPay
		);

		console.log(
			feeAlloced,
			'+',
			Math.abs(fundingPnLForLongsNum),
			'>=',
			fundingPnLForShortsNum
		);
		assert(
			feeAlloced + Math.abs(fundingPnLForLongsNum) >= fundingPnLForShortsNum
		);
	});

	it('capped sym funding: ($0 long, $200 short, oracle < mark)', async () => {
		const marketIndex = new BN(rollingMarketNum);
		rollingMarketNum += 1;

		const [
			fundingRateLong,
			fundingRateShort,
			fundingPnLForLongs,
			fundingPnLForShorts,
			totalFee,
			cumulativeFee,
		] = await cappedSymFundingScenario(
			clearingHouse,
			userAccount,
			clearingHouse2,
			userAccount2,
			marketIndex,
			ammInitialBaseAssetAmount,
			[40, 36.5],
			[0, 200]
		);

		assert(fundingRateLong.abs().gt(fundingRateShort.abs()));
		assert(fundingRateLong.gt(new BN(0)));
		assert(fundingRateShort.gt(new BN(0)));

		assert(fundingPnLForLongs.abs().lt(fundingPnLForShorts.abs()));

		const feeAlloced =
			convertToNumber(totalFee, QUOTE_PRECISION) -
			convertToNumber(cumulativeFee, QUOTE_PRECISION);

		const precisionFundingPay = AMM_RESERVE_PRECISION;
		const fundingPnLForLongsNum = convertToNumber(
			fundingPnLForLongs.div(
				MARK_PRICE_PRECISION.mul(FUNDING_PAYMENT_PRECISION)
			),
			precisionFundingPay
		);
		const fundingPnLForShortsNum = convertToNumber(
			fundingPnLForShorts.div(
				MARK_PRICE_PRECISION.mul(FUNDING_PAYMENT_PRECISION)
			),
			precisionFundingPay
		);

		console.log(
			feeAlloced,
			'+',
			Math.abs(fundingPnLForLongsNum),
			'>=',
			fundingPnLForShortsNum
		);
		assert(
			feeAlloced + Math.abs(fundingPnLForLongsNum) >= fundingPnLForShortsNum
		);
	});
	it('capped sym funding: ($1 long, $200 short, oracle > mark)', async () => {
		// symmetric is taking fees

		const marketIndex = new BN(rollingMarketNum);
		rollingMarketNum += 1;

		const [
			fundingRateLong,
			fundingRateShort,
			fundingPnLForLongs,
			fundingPnLForShorts,
			totalFee,
			cumulativeFee,
		] = await cappedSymFundingScenario(
			clearingHouse,
			userAccount,
			clearingHouse2,
			userAccount2,
			marketIndex,
			ammInitialBaseAssetAmount,
			[40, 43.5],
			[1, 200]
		);

		assert(fundingRateLong.abs().eq(fundingRateShort.abs()));
		assert(fundingRateLong.lt(new BN(0)));
		assert(fundingRateShort.lt(new BN(0)));

		assert(fundingPnLForLongs.abs().lt(fundingPnLForShorts.abs()));

		const feeAlloced =
			convertToNumber(totalFee, QUOTE_PRECISION) -
			convertToNumber(cumulativeFee, QUOTE_PRECISION);

		const precisionFundingPay = AMM_RESERVE_PRECISION;
		const fundingPnLForLongsNum = convertToNumber(
			fundingPnLForLongs.div(
				MARK_PRICE_PRECISION.mul(FUNDING_PAYMENT_PRECISION)
			),
			precisionFundingPay
		);
		const fundingPnLForShortsNum = convertToNumber(
			fundingPnLForShorts.div(
				MARK_PRICE_PRECISION.mul(FUNDING_PAYMENT_PRECISION)
			),
			precisionFundingPay
		);

		console.log(
			feeAlloced,
			'+',
			Math.abs(fundingPnLForLongsNum),
			'>=',
			fundingPnLForShortsNum
		);
		assert(
			feeAlloced + Math.abs(fundingPnLForLongsNum) >= fundingPnLForShortsNum
		);
	});
	it('capped sym funding: ($200 long, $1 short, oracle > mark)', async () => {
		const marketIndex = new BN(rollingMarketNum);
		rollingMarketNum += 1;

		const [
			fundingRateLong,
			fundingRateShort,
			fundingPnLForLongs,
			fundingPnLForShorts,
			totalFee,
			cumulativeFee,
		] = await cappedSymFundingScenario(
			clearingHouse,
			userAccount,
			clearingHouse2,
			userAccount2,
			marketIndex,
			ammInitialBaseAssetAmount,
			[41, 42.5],
			[200, 1]
		);

		assert(fundingRateShort.abs().gt(fundingRateLong.abs()));
		assert(fundingRateLong.lt(new BN(0)));
		assert(fundingRateShort.lt(new BN(0)));

		assert(fundingPnLForLongs.gt(new BN(0)));
		assert(fundingPnLForShorts.lt(new BN(0)));

		assert(fundingPnLForShorts.abs().lt(fundingPnLForLongs.abs()));

		const feeAlloced =
			convertToNumber(totalFee, QUOTE_PRECISION) -
			convertToNumber(cumulativeFee, QUOTE_PRECISION);

		const precisionFundingPay = AMM_RESERVE_PRECISION;
		const fundingPnLForLongsNum = convertToNumber(
			fundingPnLForLongs.div(
				MARK_PRICE_PRECISION.mul(FUNDING_PAYMENT_PRECISION)
			),
			precisionFundingPay
		);
		const fundingPnLForShortsNum = convertToNumber(
			fundingPnLForShorts.div(
				MARK_PRICE_PRECISION.mul(FUNDING_PAYMENT_PRECISION)
			),
			precisionFundingPay
		);

		// amount of money inflow must be greater than or equal to money outflow
		console.log(
			feeAlloced,
			'+',
			Math.abs(fundingPnLForShortsNum),
			'>=',
			fundingPnLForLongsNum
		);
		assert(
			feeAlloced + Math.abs(fundingPnLForShortsNum) >= fundingPnLForLongsNum
		);
	});
	it('capped sym funding: ($2000 long, $1000 short, oracle > mark)', async () => {
		const marketIndex = new BN(rollingMarketNum);
		rollingMarketNum += 1;

		const [
			fundingRateLong,
			fundingRateShort,
			fundingPnLForLongs,
			fundingPnLForShorts,
			totalFee,
			cumulativeFee,
		] = await cappedSymFundingScenario(
			clearingHouse,
			userAccount,
			clearingHouse2,
			userAccount2,
			marketIndex,
			ammInitialBaseAssetAmount,
			[41, 44.5],
			[2000, 1000]
		);

		assert(fundingRateShort.abs().gt(fundingRateLong.abs()));
		assert(fundingRateLong.lt(new BN(0)));
		assert(fundingRateShort.lt(new BN(0)));

		assert(fundingPnLForLongs.gt(new BN(0)));
		assert(fundingPnLForShorts.lt(new BN(0)));

		assert(fundingPnLForShorts.abs().lt(fundingPnLForLongs.abs()));

		const feeAlloced =
			convertToNumber(totalFee, QUOTE_PRECISION) -
			convertToNumber(cumulativeFee, QUOTE_PRECISION);

		const precisionFundingPay = AMM_RESERVE_PRECISION;
		const fundingPnLForLongsNum = convertToNumber(
			fundingPnLForLongs.div(
				MARK_PRICE_PRECISION.mul(FUNDING_PAYMENT_PRECISION)
			),
			precisionFundingPay
		);
		const fundingPnLForShortsNum = convertToNumber(
			fundingPnLForShorts.div(
				MARK_PRICE_PRECISION.mul(FUNDING_PAYMENT_PRECISION)
			),
			precisionFundingPay
		);

		// amount of money inflow must be greater than or equal to money outflow
		console.log(
			feeAlloced,
			'+',
			Math.abs(fundingPnLForShortsNum),
			'>=',
			fundingPnLForLongsNum
		);
		assert(
			feeAlloced + Math.abs(fundingPnLForShortsNum) >= fundingPnLForLongsNum
		);
	});
	it('capped sym funding: ($200 long, $0 short, oracle > mark)', async () => {
		const marketIndex = new BN(rollingMarketNum);
		rollingMarketNum += 1;

		const [
			fundingRateLong,
			fundingRateShort,
			fundingPnLForLongs,
			fundingPnLForShorts,
			totalFee,
			cumulativeFee,
		] = await cappedSymFundingScenario(
			clearingHouse,
			userAccount,
			clearingHouse2,
			userAccount2,
			marketIndex,
			ammInitialBaseAssetAmount,
			[41, 42.5],
			[200, 0]
		);

		assert(fundingRateShort.abs().gt(fundingRateLong.abs()));
		assert(fundingRateLong.lt(new BN(0)));
		assert(fundingRateShort.lt(new BN(0)));

		assert(fundingPnLForLongs.gt(new BN(0)));
		assert(fundingPnLForShorts.eq(new BN(0)));

		assert(fundingPnLForShorts.abs().lt(fundingPnLForLongs.abs()));

		const feeAlloced =
			convertToNumber(totalFee, QUOTE_PRECISION) -
			convertToNumber(cumulativeFee, QUOTE_PRECISION);

		const precisionFundingPay = AMM_RESERVE_PRECISION;
		const fundingPnLForLongsNum = convertToNumber(
			fundingPnLForLongs.div(
				MARK_PRICE_PRECISION.mul(FUNDING_PAYMENT_PRECISION)
			),
			precisionFundingPay
		);
		const fundingPnLForShortsNum = convertToNumber(
			fundingPnLForShorts.div(
				MARK_PRICE_PRECISION.mul(FUNDING_PAYMENT_PRECISION)
			),
			precisionFundingPay
		);

		// amount of money inflow must be greater than or equal to money outflow
		console.log(
			feeAlloced,
			'+',
			Math.abs(fundingPnLForShortsNum),
			'>=',
			fundingPnLForLongsNum
		);
		assert(
			feeAlloced + Math.abs(fundingPnLForShortsNum) >= fundingPnLForLongsNum
		);
	});
	it('capped sym funding: ($200 long, $1 short, oracle < mark)', async () => {
		//symmetric is taking fees
		const marketIndex = new BN(rollingMarketNum);
		rollingMarketNum += 1;

		const [
			fundingRateLong,
			fundingRateShort,
			fundingPnLForLongs,
			fundingPnLForShorts,
			totalFee,
			cumulativeFee,
		] = await cappedSymFundingScenario(
			clearingHouse,
			userAccount,
			clearingHouse2,
			userAccount2,
			marketIndex,
			ammInitialBaseAssetAmount,
			[41, 38.5],
			[200, 1]
		);

		assert(fundingRateShort.abs().eq(fundingRateLong.abs()));
		assert(fundingRateLong.gt(new BN(0)));
		assert(fundingRateShort.gt(new BN(0)));

		assert(fundingPnLForLongs.lt(new BN(0)));
		assert(fundingPnLForShorts.gt(new BN(0)));

		assert(fundingPnLForShorts.abs().lt(fundingPnLForLongs.abs()));

		const feeAlloced =
			convertToNumber(totalFee, QUOTE_PRECISION) -
			convertToNumber(cumulativeFee, QUOTE_PRECISION);

		const precisionFundingPay = AMM_RESERVE_PRECISION;
		const fundingPnLForLongsNum = convertToNumber(
			fundingPnLForLongs.div(
				MARK_PRICE_PRECISION.mul(FUNDING_PAYMENT_PRECISION)
			),
			precisionFundingPay
		);
		const fundingPnLForShortsNum = convertToNumber(
			fundingPnLForShorts.div(
				MARK_PRICE_PRECISION.mul(FUNDING_PAYMENT_PRECISION)
			),
			precisionFundingPay
		);

		// amount of money inflow must be greater than or equal to money outflow
		console.log(
			feeAlloced,
			'+',
			Math.abs(fundingPnLForShortsNum),
			'>=',
			fundingPnLForLongsNum
		);
		assert(
			feeAlloced + Math.abs(fundingPnLForShortsNum) >= fundingPnLForLongsNum
		);
	});
});<|MERGE_RESOLUTION|>--- conflicted
+++ resolved
@@ -184,10 +184,6 @@
 	);
 	await clearingHouse.updateFundingPaused(true);
 
-<<<<<<< HEAD
-	console.log("market index", marketIndex.toNumber());
-=======
->>>>>>> 1e1ed811
 	if (longShortSizes[0] !== 0) {
 		await clearingHouse.openPosition(
 			PositionDirection.LONG,
@@ -198,10 +194,6 @@
 
 	console.log('clearingHouse2.openPosition');
 	// try{
-<<<<<<< HEAD
-	console.log("market index", marketIndex.toNumber());
-=======
->>>>>>> 1e1ed811
 	if (longShortSizes[1] !== 0) {
 		await clearingHouse2.openPosition(
 			PositionDirection.SHORT,
