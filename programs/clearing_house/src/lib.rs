--- conflicted
+++ resolved
@@ -469,54 +469,10 @@
             now,
         )?;
 
-<<<<<<< HEAD
         // Get existing position or add a new position for market
         let position_index = get_position_index(user_positions, market_index)
             .or_else(|_| add_new_position(user_positions, market_index))?;
         let market_position = &mut user_positions.positions[position_index];
-=======
-        // Check if the user has an existing position for the market
-        let mut market_position = user_positions
-            .positions
-            .iter_mut()
-            .find(|market_position| market_position.is_for(market_index));
-
-        // If they don't have an existing position, look into the positions account for a spot for space
-        // for a new position
-        if market_position.is_none() {
-            let available_position_index = user_positions
-                .positions
-                .iter()
-                .position(|market_position| !market_position.is_open_position());
-
-            if available_position_index.is_none() {
-                return Err(ErrorCode::MaxNumberOfPositions.into());
-            }
-
-            let new_market_position = MarketPosition {
-                market_index,
-                base_asset_amount: 0,
-                quote_asset_amount: 0,
-                last_cumulative_funding_rate: 0,
-                last_cumulative_repeg_rebate: 0,
-                last_funding_rate_ts: 0,
-                stop_profit_price: 0,
-                stop_profit_amount: 0,
-                stop_loss_price: 0,
-                stop_loss_amount: 0,
-                transfer_to: Pubkey::default(),
-                padding0: 0,
-                padding1: 0,
-            };
-
-            user_positions.positions[available_position_index.unwrap()] = new_market_position;
-
-            market_position =
-                Some(&mut user_positions.positions[available_position_index.unwrap()]);
-        }
-
-        let market_position = market_position.unwrap();
->>>>>>> 1e1ed811
 
         // A trade is risk increasing if it increases the users leverage
         // If a trade is risk increasing and brings the user's margin ratio below initial requirement
@@ -830,20 +786,8 @@
             now,
         )?;
 
-<<<<<<< HEAD
         let position_index = get_position_index(user_positions, market_index)?;
         let market_position = &mut user_positions.positions[position_index];
-=======
-        // Try to find user's position for specified market. Return Err if there is none
-        let market_position = user_positions
-            .positions
-            .iter_mut()
-            .find(|market_position| market_position.is_for(market_index));
-        if market_position.is_none() {
-            return Err(ErrorCode::UserHasNoPositionInMarket.into());
-        }
-        let market_position = market_position.unwrap();
->>>>>>> 1e1ed811
 
         let market =
             &mut ctx.accounts.markets.load_mut()?.markets[Markets::index_from_u64(market_index)];
@@ -1263,7 +1207,7 @@
         }
 
         // Don't account for referrer/discount token for now
-        let (fee, token_discount, referrer_reward, referee_discount) = fees::calculate(
+        let (user_fee, fee_to_market, token_discount, referrer_reward, referee_discount) = fees::calculate(
             quote_asset_amount_change,
             &ctx.accounts.state.fee_structure,
             None,
@@ -1271,7 +1215,7 @@
         )?;
 
         // half of fee to exchange, half to executor
-        let split_fee = fee
+        let split_fee = user_fee
             .checked_div(2)
             .ok_or_else(math_error!())?;
 
@@ -1292,12 +1236,12 @@
         }
 
         // Subtract the fee from user's collateral
-        user.collateral = user.collateral.checked_sub(fee).or(Some(0)).unwrap();
+        user.collateral = user.collateral.checked_sub(user_fee).or(Some(0)).unwrap();
 
         // Increment the user's total fee variables
         user.total_fee_paid = user
             .total_fee_paid
-            .checked_add(fee)
+            .checked_add(user_fee)
             .ok_or_else(math_error!())?;
 
         let executor = &mut ctx.accounts.executor;
@@ -1334,7 +1278,7 @@
             quote_asset_amount: quote_asset_amount_change,
             mark_price_before,
             mark_price_after,
-            fee,
+            fee: user_fee,
             token_discount,
             referrer_reward,
             referee_discount,
